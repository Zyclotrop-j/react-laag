--- conflicted
+++ resolved
@@ -1,13 +1,6 @@
 {
-<<<<<<< HEAD
-  "name": "react-laag",
-  "version": "1.8.0",
-  "description": "",
-  "author": "Erik Verweij",
-=======
   "private": true,
   "version": "0.0.0",
->>>>>>> e692b1bd
   "license": "MIT",
   "workspaces": ["packages/*"],
   "husky": {
@@ -37,49 +30,6 @@
     "storybook:build": "yarn workspace react-laag-storybook build"
   },
   "devDependencies": {
-<<<<<<< HEAD
-    "@babel/cli": "^7.11.6",
-    "@babel/core": "^7.11.6",
-    "@babel/plugin-proposal-class-properties": "^7.10.4",
-    "@babel/plugin-proposal-export-default-from": "^7.10.4",
-    "@babel/plugin-transform-runtime": "^7.11.5",
-    "@babel/preset-env": "^7.11.5",
-    "@babel/preset-react": "^7.10.4",
-    "@babel/preset-typescript": "^7.10.4",
-    "@testing-library/react": "^9.1.3",
-    "@types/mocha": "^5.2.7",
-    "@types/react": "^16.9.2",
-    "@types/react-dom": "^16.9.0",
-    "babel-loader": "^8.1.0",
-    "expect": "^24.9.0",
-    "gzip-cli": "^1.1.1",
-    "istanbul-instrumenter-loader": "^3.0.1",
-    "karma": "^4.3.0",
-    "karma-chrome-launcher": "^3.1.0",
-    "karma-coverage-istanbul-reporter": "^2.1.0",
-    "karma-mocha": "^1.3.0",
-    "karma-mocha-reporter": "^2.2.5",
-    "karma-sourcemap-loader": "^0.3.7",
-    "karma-webpack": "^4.0.2",
-    "mocha": "^6.2.0",
-    "nodemon": "^2.0.4",
-    "prettier": "^2.1.1",
-    "puppeteer": "^1.20.0",
-    "react": "^16.9.0",
-    "react-dom": "^16.9.0",
-    "resize-observer-polyfill": "^1.5.1",
-    "rollup": "^2.26.11",
-    "rollup-plugin-babel": "^4.4.0",
-    "rollup-plugin-commonjs": "^10.1.0",
-    "rollup-plugin-node-resolve": "^5.2.0",
-    "rollup-plugin-peer-deps-external": "^2.2.3",
-    "tslint": "^6.1.3",
-    "tslint-config-prettier": "^1.18.0",
-    "typescript": "^4.0.2",
-    "uglify-es": "^3.3.9",
-    "webpack": "^4.44.1",
-    "webpack-cli": "^3.3.12"
-=======
     "@typescript-eslint/eslint-plugin": "^4.8.2",
     "@typescript-eslint/parser": "^4.8.2",
     "babel-eslint": "^10.1.0",
@@ -92,7 +42,6 @@
     "eslint-plugin-react-hooks": "^4.2.0",
     "husky": "^4.3.0",
     "tsdx": "^0.14.1"
->>>>>>> e692b1bd
   },
   "resolutions": {
     "@typescript-eslint/parser": "^4.8.2",
